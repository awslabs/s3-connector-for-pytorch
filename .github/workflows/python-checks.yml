name: Python Checks

on:
  workflow_call:

env:
  RUST_BACKTRACE: 1
  CARGO_TERM_COLOR: always
  CARGO_INCREMENTAL: 0
  RUSTFLAGS: "-Dwarnings"
  CI_REGION: ${{ vars.S3_REGION }}
  CI_BUCKET: ${{ vars.S3_BUCKET }}
  CI_PREFIX: ${{ vars.S3_PREFIX }}

jobs:
  test:
    name: Tests
    runs-on: ubuntu-22.04
    strategy:
      fail-fast: false
      matrix:
        python-version: ["3.8", "3.9", "3.10", "3.11"]

    steps:
      - name: Checkout code
        uses: actions/checkout@v4
        with:
          submodules: true

      - name: Set up stable Rust
        uses: actions-rs/toolchain@v1
        with:
          toolchain: stable
          override: true

      - name: Cargo cache
        uses: actions/cache@v3
        with:
          path: |
            ~/.cargo/bin/
            ~/.cargo/registry/index/
            ~/.cargo/registry/cache/
            ~/.cargo/git/db/
            target/
          key: ${{ runner.os }}-${{ github.job }}-cargo-${{ hashFiles('**/Cargo.lock') }}

      - name: Set up Python ${{ matrix.python-version }}
        uses: actions/setup-python@v4
        with:
          python-version: ${{ matrix.python-version }}
          cache: 'pip'
      - name: Install Python dependencies
        run: |
          python -m pip install --upgrade pip
          # Manually install CPU-only version of torch so we're not carrying around giant GPU drivers/kernels
          python -m pip install torch --extra-index-url https://download.pytorch.org/whl/cpu
          python -m pip install -e "s3torchconnectorclient[test]"
          python -m pip install -e "s3torchconnector[test]"

      - name: Client unit tests
        run: pytest s3torchconnectorclient/python/tst/unit --hypothesis-profile ci --hypothesis-show-statistics
      - name: Dataset unit tests
        run: pytest s3torchconnector/tst/unit --hypothesis-profile ci --hypothesis-show-statistics


  integration-test:
    name: Integration tests
    runs-on: ubuntu-22.04
    strategy:
      fail-fast: false
      matrix:
        python-version: ["3.8", "3.9", "3.10", "3.11"]
    permissions:
      id-token: write
      contents: read

    steps:
      - name: Checkout code
        uses: actions/checkout@v4
        with:
          submodules: true

      - name: Configure AWS credentials
        uses: aws-actions/configure-aws-credentials@v4
        with:
          role-to-assume: ${{ vars.ACTIONS_IAM_ROLE }}
          aws-region: ${{ vars.S3_REGION }}

      - name: Set up stable Rust
        uses: actions-rs/toolchain@v1
        with:
          toolchain: stable
          override: true

      - name: Cargo cache
        uses: actions/cache@v3
        with:
          path: |
            ~/.cargo/bin/
            ~/.cargo/registry/index/
            ~/.cargo/registry/cache/
            ~/.cargo/git/db/
            target/
          key: ${{ runner.os }}-${{ github.job }}-cargo-${{ hashFiles('**/Cargo.lock') }}

      - name: Set up Python ${{ matrix.python-version }}
        uses: actions/setup-python@v4
        with:
          python-version: ${{ matrix.python-version }}
          cache: 'pip'

      - name: Install Python dependencies
        run: |
          python -m pip install --upgrade pip
          # Manually install CPU-only version of torch so we're not carrying around giant GPU drivers/kernels
          python -m pip install torch --extra-index-url https://download.pytorch.org/whl/cpu
          python -m pip install -e "s3torchconnectorclient[test,e2e]"
          python -m pip install -e "s3torchconnector[test,e2e]"

      - name: Dataset integration tests
        run: pytest s3torchconnector/tst/e2e -n auto


  lint:
    name: Python lints
    runs-on: ubuntu-22.04

    steps:
      - name: Checkout code
        uses: actions/checkout@v4
        with:
          submodules: true

      - name: Set up stable Rust
        uses: actions-rs/toolchain@v1
        with:
          toolchain: stable
          override: true

      - name: Cargo cache
        uses: actions/cache@v3
        with:
          path: |
            ~/.cargo/bin/
            ~/.cargo/registry/index/
            ~/.cargo/registry/cache/
            ~/.cargo/git/db/
            target/
          key: ${{ runner.os }}-${{ github.job }}-cargo-${{ hashFiles('**/Cargo.lock') }}

      - name: Install Python dependencies
        run: |
          python -m pip install --upgrade pip
          python -m pip install flake8 black
      - name: Lint with flake8
        run: |
          # stop the build if there are Python syntax errors or undefined names
          flake8 s3torchconnector/ --count --select=E9,F63,F7,F82 --show-source --statistics
          flake8 s3torchconnectorclient/python --count --select=E9,F63,F7,F82 --show-source --statistics

      - name: Lint with Black
        uses: psf/black@stable
        with:
          options: "--check --verbose"
          src: "."

  dependencies:
    name: Python dependencies checks
    runs-on: ubuntu-22.04

    steps:
      - name: Checkout code
        uses: actions/checkout@v4
        with:
          submodules: true

      - name: Install Python dependencies
        run: |
          python -m pip install --upgrade pip
          python -m pip install pipreqs safety

      - name: Generate requirements
        run: |
          pipreqs s3torchconnectorclient
          pipreqs s3torchconnector

      - name: Security vulnerabilities check s3torchconnectorclient
        run: safety check -r s3torchconnectorclient/requirements.txt

      - name: Audit s3torchconnectorclient dependencies
        uses: pypa/gh-action-pip-audit@v1.0.8
        with:
          inputs: "s3torchconnectorclient"

<<<<<<< HEAD
      - name: Audit s3torchconnector dependencies
        uses: pypa/gh-action-pip-audit@v1.0.8
        with:
          inputs: "s3torchconnector"
=======
# TODO: Re-enable after publishing
#      - name: Audit s3torchconnector dependencies
#        uses: pypa/gh-action-pip-audit@v1.0.0
#        with:
#          inputs: "s3torchconnector"
>>>>>>> 1a358309

      - name: Security vulnerabilities check s3torchconnector
        run: safety check -r s3torchconnector/requirements.txt<|MERGE_RESOLUTION|>--- conflicted
+++ resolved
@@ -192,18 +192,11 @@
         with:
           inputs: "s3torchconnectorclient"
 
-<<<<<<< HEAD
-      - name: Audit s3torchconnector dependencies
-        uses: pypa/gh-action-pip-audit@v1.0.8
-        with:
-          inputs: "s3torchconnector"
-=======
 # TODO: Re-enable after publishing
 #      - name: Audit s3torchconnector dependencies
-#        uses: pypa/gh-action-pip-audit@v1.0.0
+#        uses: pypa/gh-action-pip-audit@v1.0.8
 #        with:
 #          inputs: "s3torchconnector"
->>>>>>> 1a358309
 
       - name: Security vulnerabilities check s3torchconnector
         run: safety check -r s3torchconnector/requirements.txt