import logging

import pytest

<<<<<<< HEAD
from s3dataset._s3dataset import S3DatasetException, GetObjectStream, ListObjectStream, MockMountpointS3Client
=======
from s3dataset._s3dataset import (
    S3DatasetException,
    GetObjectStream,
    ListObjectStream,
    PutObjectStream,
    MockMountpointS3Client,
)
>>>>>>> 49081282

logging.basicConfig(format='%(levelname)s %(name)s %(asctime)-15s %(filename)s:%(lineno)d %(message)s')
logging.getLogger().setLevel(1)

log = logging.getLogger(__name__)


REGION = "us-east-1"
MOCK_BUCKET = "mock-bucket"


@pytest.mark.parametrize(
    "key, data, part_size",
    [
        ("hello_world.txt", b"Hello, world!", 1000),
        ("multipart", b"The quick brown fox jumps over the lazy dog.", 2),
    ],
)
def test_get_object(key: str, data: bytes, part_size: int):
    mock_client = MockMountpointS3Client(REGION, MOCK_BUCKET, part_size=part_size)
    mock_client.add_object(key, data)
    client = mock_client.create_mocked_client()

    stream = client.get_object(MOCK_BUCKET, key)
    _assert_isinstance(stream, GetObjectStream)

    returned_data = b''.join(stream)
    assert returned_data == data


def test_get_object_part_size():
    mock_client = MockMountpointS3Client(REGION, MOCK_BUCKET, part_size=2)
    mock_client.add_object("key", b"1234567890")
    client = mock_client.create_mocked_client()

    stream = client.get_object(MOCK_BUCKET, "key")
    _assert_isinstance(stream, GetObjectStream)

    expected = [b"12", b"34", b"56", b"78", b"90"]

    assert stream.tell() == 0
    for i, actual in enumerate(stream):
        assert actual == expected[i]
        expected_position = (i + 1) * 2
        assert stream.tell() == expected_position


def test_get_object_bad_bucket():
    mock_client = MockMountpointS3Client(REGION, MOCK_BUCKET)
    client = mock_client.create_mocked_client()

    try:
        client.get_object("does_not_exist", "foo")
    except S3DatasetException as e:
        assert str(e) == "Service error: The bucket does not exist"


def test_get_object_none_bucket():
    mock_client = MockMountpointS3Client(REGION, MOCK_BUCKET)
    client = mock_client.create_mocked_client()

    try:
        client.get_object(None, "foo")
    except TypeError:
        pass
    else:
        raise AssertionError("Should raise TypeError")


def test_get_object_bad_object():
    mock_client = MockMountpointS3Client(REGION, MOCK_BUCKET)
    client = mock_client.create_mocked_client()

    try:
        client.get_object(MOCK_BUCKET, "does_not_exist")
    except S3DatasetException as e:
        assert str(e) == "Service error: The key does not exist"


def test_get_object_iterates_once():
    mock_client = MockMountpointS3Client(REGION, MOCK_BUCKET)
    mock_client.add_object("key", b"data")
    client = mock_client.create_mocked_client()

    stream = client.get_object(MOCK_BUCKET, "key")
    _assert_isinstance(stream, GetObjectStream)

    returned_data = b''.join(stream)
    assert returned_data == b"data"

    returned_data = b''.join(stream)
    assert returned_data == b""


def test_get_object_throws_stop_iteration():
    mock_client = MockMountpointS3Client(REGION, MOCK_BUCKET)
    mock_client.add_object("key", b"data")
    client = mock_client.create_mocked_client()

    stream = client.get_object(MOCK_BUCKET, "key")
    _assert_isinstance(stream, GetObjectStream)

    for _ in stream:
        pass

    for _ in range(10):
        try:
            next(stream)
        except StopIteration:
            pass
        else:
            raise AssertionError("Should always throw StopIteration after stream ends")


@pytest.mark.parametrize(
    "expected_keys",
    [
        ({"tests"}),
        ({"multiple", "objects"}),
        (set()),
    ],
)
def test_list_objects(expected_keys):
    mock_client = MockMountpointS3Client(REGION, MOCK_BUCKET)
    for key in expected_keys:
        mock_client.add_object(key, b"")
    client = mock_client.create_mocked_client()

    stream = client.list_objects(MOCK_BUCKET)
    assert isinstance(stream, ListObjectStream)

    object_infos = [object_info for page in stream for object_info in page.object_info]
    keys = {object_info.key for object_info in object_infos}
    assert keys == expected_keys


@pytest.mark.parametrize(
    "data_to_write,part_size",
    [
        (b"Hello, world!", 2000),
        (b"MultiPartUpload", 2)
    ],
)
def test_put_object(data_to_write: bytes, part_size: int):
    mock_client = MockMountpointS3Client(REGION, MOCK_BUCKET, part_size=part_size)
    client = mock_client.create_mocked_client()

    put_stream = client.put_object(MOCK_BUCKET, "key")
    assert isinstance(put_stream, PutObjectStream)

    put_stream.write(data_to_write)
    put_stream.close()

    get_stream = client.get_object(MOCK_BUCKET, "key")
    assert b''.join(get_stream) == data_to_write


def test_put_object_no_multiple_close():
    mock_client = MockMountpointS3Client(REGION, MOCK_BUCKET)
    client = mock_client.create_mocked_client()

    put_stream = client.put_object(MOCK_BUCKET, "key")
    assert isinstance(put_stream, PutObjectStream)

    put_stream.write(b"")
    put_stream.close()
    try:
        put_stream.close()
    except S3DatasetException as e:
        assert str(e) == "Cannot close object more than once"


def test_put_object_no_write_after_close():
    mock_client = MockMountpointS3Client(REGION, MOCK_BUCKET)
    client = mock_client.create_mocked_client()

    put_stream = client.put_object(MOCK_BUCKET, "key")
    assert isinstance(put_stream, PutObjectStream)

    put_stream.write(b"")
    put_stream.close()
    try:
        put_stream.write(b"")
    except S3DatasetException as e:
        assert str(e) == "Cannot write to closed object"


def test_put_object_with_storage_class():
    mock_client = MockMountpointS3Client(REGION, MOCK_BUCKET)
    client = mock_client.create_mocked_client()

    put_stream = client.put_object(MOCK_BUCKET, "key", "STANDARD_IA")
    assert isinstance(put_stream, PutObjectStream)

    put_stream.write(b"")
    put_stream.close()


def _assert_isinstance(obj, expected: type):
    assert isinstance(obj, expected), f"Expected a {expected}, got {type(obj)=}"<|MERGE_RESOLUTION|>--- conflicted
+++ resolved
@@ -2,9 +2,6 @@
 
 import pytest
 
-<<<<<<< HEAD
-from s3dataset._s3dataset import S3DatasetException, GetObjectStream, ListObjectStream, MockMountpointS3Client
-=======
 from s3dataset._s3dataset import (
     S3DatasetException,
     GetObjectStream,
@@ -12,7 +9,6 @@
     PutObjectStream,
     MockMountpointS3Client,
 )
->>>>>>> 49081282
 
 logging.basicConfig(format='%(levelname)s %(name)s %(asctime)-15s %(filename)s:%(lineno)d %(message)s')
 logging.getLogger().setLevel(1)
