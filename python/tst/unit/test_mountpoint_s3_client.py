--- conflicted
+++ resolved
@@ -3,25 +3,14 @@
 
 import pytest
 
-<<<<<<< HEAD
-=======
 from s3dataset import LOG_TRACE
->>>>>>> 5d47075f
 from s3dataset._s3dataset import (
     S3DatasetException,
     GetObjectStream,
     ListObjectStream,
-<<<<<<< HEAD
     PutObjectStream,
     MockMountpointS3Client,
 )
-
-logging.basicConfig(format='%(levelname)s %(name)s %(asctime)-15s %(filename)s:%(lineno)d %(message)s')
-logging.getLogger().setLevel(1)
-=======
-    MockMountpointS3Client,
-)
->>>>>>> 5d47075f
 
 logging.basicConfig(
     format="%(levelname)s %(name)s %(asctime)-15s %(filename)s:%(lineno)d %(message)s"
@@ -156,81 +145,6 @@
 
 
 @pytest.mark.parametrize(
-<<<<<<< HEAD
-    "data_to_write,part_size",
-    [
-        (b"Hello, world!", 2000),
-        (b"MultiPartUpload", 2),
-        (b"", 2000)
-    ],
-)
-def test_put_object(data_to_write: bytes, part_size: int):
-    mock_client = MockMountpointS3Client(REGION, MOCK_BUCKET, part_size=part_size)
-    client = mock_client.create_mocked_client()
-
-    put_stream = client.put_object(MOCK_BUCKET, "key")
-    assert isinstance(put_stream, PutObjectStream)
-
-    put_stream.write(data_to_write)
-    put_stream.close()
-
-    get_stream = client.get_object(MOCK_BUCKET, "key")
-    assert b"".join(get_stream) == data_to_write
-
-
-def test_put_object_overwrite():
-    mock_client = MockMountpointS3Client(REGION, MOCK_BUCKET)
-    mock_client.add_object("key", b"before")
-    client = mock_client.create_mocked_client()
-
-    put_stream = client.put_object(MOCK_BUCKET, "key")
-    assert isinstance(put_stream, PutObjectStream)
-
-    put_stream.write(b"after")
-    put_stream.close()
-
-    get_stream = client.get_object(MOCK_BUCKET, "key")
-    assert b"".join(get_stream) == b"after"
-
-
-def test_put_object_no_multiple_close():
-    mock_client = MockMountpointS3Client(REGION, MOCK_BUCKET)
-    client = mock_client.create_mocked_client()
-
-    put_stream = client.put_object(MOCK_BUCKET, "key")
-    assert isinstance(put_stream, PutObjectStream)
-
-    put_stream.write(b"")
-    put_stream.close()
-    with pytest.raises(S3DatasetException) as e:
-        put_stream.close()
-    assert str(e.value) == "Cannot close object more than once"
-
-
-def test_put_object_no_write_after_close():
-    mock_client = MockMountpointS3Client(REGION, MOCK_BUCKET)
-    client = mock_client.create_mocked_client()
-
-    put_stream = client.put_object(MOCK_BUCKET, "key")
-    assert isinstance(put_stream, PutObjectStream)
-
-    put_stream.write(b"")
-    put_stream.close()
-    with pytest.raises(S3DatasetException) as e:
-        put_stream.write(b"")
-    assert str(e.value) == "Cannot write to closed object"
-
-
-def test_put_object_with_storage_class():
-    mock_client = MockMountpointS3Client(REGION, MOCK_BUCKET)
-    client = mock_client.create_mocked_client()
-
-    put_stream = client.put_object(MOCK_BUCKET, "key", "STANDARD_IA")
-    assert isinstance(put_stream, PutObjectStream)
-
-    put_stream.write(b"")
-    put_stream.close()
-=======
     "prefix, keys, expected_keys",
     [
         ("key", {"test", "key1", "key2", "key3"}, {"key1", "key2", "key3"}),
@@ -255,7 +169,82 @@
     assert len(object_infos) == len(expected_keys)
     keys = {object_info.key for object_info in object_infos}
     assert keys == expected_keys
->>>>>>> 5d47075f
+
+
+@pytest.mark.parametrize(
+    "data_to_write,part_size",
+    [
+        (b"Hello, world!", 2000),
+        (b"MultiPartUpload", 2),
+        (b"", 2000)
+    ],
+)
+def test_put_object(data_to_write: bytes, part_size: int):
+    mock_client = MockMountpointS3Client(REGION, MOCK_BUCKET, part_size=part_size)
+    client = mock_client.create_mocked_client()
+
+    put_stream = client.put_object(MOCK_BUCKET, "key")
+    assert isinstance(put_stream, PutObjectStream)
+
+    put_stream.write(data_to_write)
+    put_stream.close()
+
+    get_stream = client.get_object(MOCK_BUCKET, "key")
+    assert b"".join(get_stream) == data_to_write
+
+
+def test_put_object_overwrite():
+    mock_client = MockMountpointS3Client(REGION, MOCK_BUCKET)
+    mock_client.add_object("key", b"before")
+    client = mock_client.create_mocked_client()
+
+    put_stream = client.put_object(MOCK_BUCKET, "key")
+    assert isinstance(put_stream, PutObjectStream)
+
+    put_stream.write(b"after")
+    put_stream.close()
+
+    get_stream = client.get_object(MOCK_BUCKET, "key")
+    assert b"".join(get_stream) == b"after"
+
+
+def test_put_object_no_multiple_close():
+    mock_client = MockMountpointS3Client(REGION, MOCK_BUCKET)
+    client = mock_client.create_mocked_client()
+
+    put_stream = client.put_object(MOCK_BUCKET, "key")
+    assert isinstance(put_stream, PutObjectStream)
+
+    put_stream.write(b"")
+    put_stream.close()
+    with pytest.raises(S3DatasetException) as e:
+        put_stream.close()
+    assert str(e.value) == "Cannot close object more than once"
+
+
+def test_put_object_no_write_after_close():
+    mock_client = MockMountpointS3Client(REGION, MOCK_BUCKET)
+    client = mock_client.create_mocked_client()
+
+    put_stream = client.put_object(MOCK_BUCKET, "key")
+    assert isinstance(put_stream, PutObjectStream)
+
+    put_stream.write(b"")
+    put_stream.close()
+    with pytest.raises(S3DatasetException) as e:
+        put_stream.write(b"")
+    assert str(e.value) == "Cannot write to closed object"
+
+
+def test_put_object_with_storage_class():
+    mock_client = MockMountpointS3Client(REGION, MOCK_BUCKET)
+    client = mock_client.create_mocked_client()
+
+    put_stream = client.put_object(MOCK_BUCKET, "key", "STANDARD_IA")
+    assert isinstance(put_stream, PutObjectStream)
+
+    put_stream.write(b"")
+    put_stream.close()
 
 
 def _assert_isinstance(obj, expected: type):
