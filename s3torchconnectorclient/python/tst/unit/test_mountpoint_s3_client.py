--- conflicted
+++ resolved
@@ -275,7 +275,6 @@
     assert client.no_sign_request == loaded.no_sign_request == expected_no_sign_request
 
 
-<<<<<<< HEAD
 @pytest.mark.parametrize(
     "endpoint, expected",
     [
@@ -301,7 +300,7 @@
         str(e.value)
         == "Client error: Failed to construct request: Invalid S3 endpoint: endpoint could not be resolved: Custom endpoint `INVALID` was not a valid URI"
     )
-=======
+
 def test_delete_object():
     key = "hello_world.txt"
     mock_client = MockMountpointS3Client(REGION, MOCK_BUCKET)
@@ -327,7 +326,6 @@
 
     with pytest.raises(S3Exception, match="Service error: The bucket does not exist"):
         client.delete_object("bucket2", "hello_world.txt")
->>>>>>> b1e90ad8
 
 
 def _assert_isinstance(obj, expected: type):
