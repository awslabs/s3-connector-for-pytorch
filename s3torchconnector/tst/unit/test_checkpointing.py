--- conflicted
+++ resolved
@@ -146,13 +146,11 @@
         equal=lambda a, b: list(a) == list(b),
     )
 
-
-<<<<<<< HEAD
 def test_checkpoint_creation_with_region_and_endpoint():
     checkpoint = S3Checkpoint(TEST_REGION, endpoint=TEST_ENDPOINT)
     assert isinstance(checkpoint, S3Checkpoint)
     assert checkpoint.endpoint == TEST_ENDPOINT
-=======
+
 def test_checkpoint_seek_logging(caplog):
     checkpoint = S3Checkpoint(TEST_REGION)
 
@@ -168,8 +166,6 @@
         with caplog.at_level(logging.DEBUG):
             reader.seek(0, SEEK_END)
     assert f"HeadObject {s3_uri}" in caplog.messages
->>>>>>> b1e90ad8
-
 
 def _test_save(
     data,
